--- conflicted
+++ resolved
@@ -884,28 +884,11 @@
         if shot_type == line_shot && line_shots_left <= 0
             continue
         end
-<<<<<<< HEAD
-
         feature = feature_concatenate_vector(state, action)
         q = forward(model, feature)
         if maximum_q < q
             action_selected = action
             maximum_q = q
-=======
-        # Test every possible shot
-        for row in 1:board_size
-            for col in 1:board_size
-                for direction in [left_direction, right_direction, up_direction, down_direction]
-                    action = (row, col, direction, shot_type)
-                    feature = feature_concatenate_vector(state, action) # VARIABLE FEATURE VECTOR TODO
-                    q = forward(model, feature)
-                    if maximum_q < q[1]
-                        action_selected = action
-                        maximum_q = q[1]
-                    end
-                end
-            end
->>>>>>> 0c0e7333
         end
     end
     return action_selected
